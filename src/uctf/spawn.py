import argparse
import os
import subprocess

from uctf import generate_config
from uctf import get_ground_control_port
from uctf import get_launch_snippet
from uctf import get_vehicle_base_port
from uctf import get_vehicle_pose
from uctf import delete_model
from uctf import spawn_model
from uctf import write_launch_file


def vehicle_id_type(value):
    """Validate the vehicle_id_type from string to int."""
    value = int(value)
    if value < 1 or value > 50:
        raise argparse.ArgumentTypeError('Vehicle id must be in [1, 50]')
    return value


def vehicle_type_and_mav_sys_id(vehicle_id, vehicle_color):
    """Get the vehicle_type and mav_sys_id from the vehicle's id and color."""
    # valid MAV_SYS_IDs 1 to 250

    # the first 25 vehicles per team are iris
    # the second 25 vehicles per team are plane (delta_wing)
    vehicle_type = 'iris' if vehicle_id <= 25 else 'delta_wing'

    # BLUE uses 1 to 50
    # GOLD uses 101 to 150
    mav_sys_id = vehicle_id
    if vehicle_color == 'gold':
        mav_sys_id += 100
    return vehicle_type, mav_sys_id


def spawn_team(color):
    parser = argparse.ArgumentParser('Spawn vehicle for one team.')
    parser.add_argument(
        'vehicle_id', nargs='*', metavar='VEHICLE_ID', type=vehicle_id_type,
        default=range(1, 51),
        help='The vehicle ids to spawn (default: 1-50)')
    parser.add_argument(
        '--gazebo-ros-master-uri',
        help='The uri used to spawn the models')
    parser.add_argument(
        '--mavlink-address',
        help='The IP address for mavlink (default: INADDR_ANY)')
    parser.add_argument(
<<<<<<< HEAD
        '--no-launch', action='store_false', dest='launch',
        help='Run generate launch file')
=======
        '--launch', action='store_true',
        help='Run generate launch files')
>>>>>>> 6d6b94da
    parser.add_argument(
        '--no-delete', action='store_false', dest='delete',
        help='Despawn when killed')
    parser.add_argument('--debug', action='store_true')
    parser.add_argument('--px4', action='store_true', default=False)
    args = parser.parse_args()
    autopilot = 'px4' if args.px4 else 'ardupilot'

    # ensure valid team color
    assert color in ['blue', 'gold']

    cmds = []

    # spawn 50 vehicles
    for i in args.vehicle_id:

        vehicle_type, mav_sys_id = vehicle_type_and_mav_sys_id(i, color)

        vehicle_base_port = get_vehicle_base_port(mav_sys_id)

        # generate the vehicle specific init script
        init_script_path = generate_config(
            mav_sys_id, vehicle_type, vehicle_base_port,
            get_ground_control_port(color), autopilot=autopilot)

        # spawn the vehicle model in gazebo
        vehicle_pose = get_vehicle_pose(mav_sys_id, vehicle_type, color)
        spawn_model(
            mav_sys_id, vehicle_type, vehicle_base_port, color, vehicle_pose,
            ros_master_uri=args.gazebo_ros_master_uri,
            mavlink_address=args.mavlink_address,
            debug=args.debug, autopilot=autopilot)

<<<<<<< HEAD
        launch_snippet += get_launch_snippet(
            mav_sys_id, vehicle_type, vehicle_base_port, init_script_path,
            ground_port=get_ground_control_port(color), autopilot=autopilot)
=======
        launch_snippet = get_launch_snippet(
            mav_sys_id, vehicle_type, vehicle_base_port, init_script_path)
>>>>>>> 6d6b94da

        ros_master_port = 11311 + mav_sys_id
        env = {'ROS_MASTER_URI': 'http://localhost:%d' % ros_master_port}
        launch_path = write_launch_file(launch_snippet)
        cmd = ['roslaunch', launch_path]
        cmds.append((env, cmd))
        env_str = ' '.join(['%s=%s' % (k, v) for k, v in env.items()])
        print(env_str + ' ' + ' '.join(cmd))

    retcode = 0
    if args.launch:
        processes = []
        for (add_env, cmd) in cmds:
            env = dict(os.environ)
            env.update(add_env)
            p = subprocess.Popen(cmd, env=env)
            processes.append(p)
        try:
            for p in processes:
                p.wait()
        except KeyboardInterrupt:
            pass
        finally:
            for p in processes:
                try:
                    p.terminate()
                except OSError:
                    pass
    if args.delete:
        for i in args.vehicle_id:
            vehicle_type, mav_sys_id = vehicle_type_and_mav_sys_id(i, color)
            delete_model(
                mav_sys_id,
                vehicle_type,
                ros_master_uri=args.gazebo_ros_master_uri)
    return retcode<|MERGE_RESOLUTION|>--- conflicted
+++ resolved
@@ -1,5 +1,4 @@
 import argparse
-import os
 import subprocess
 
 from uctf import generate_config
@@ -49,13 +48,8 @@
         '--mavlink-address',
         help='The IP address for mavlink (default: INADDR_ANY)')
     parser.add_argument(
-<<<<<<< HEAD
         '--no-launch', action='store_false', dest='launch',
         help='Run generate launch file')
-=======
-        '--launch', action='store_true',
-        help='Run generate launch files')
->>>>>>> 6d6b94da
     parser.add_argument(
         '--no-delete', action='store_false', dest='delete',
         help='Despawn when killed')
@@ -89,14 +83,9 @@
             mavlink_address=args.mavlink_address,
             debug=args.debug, autopilot=autopilot)
 
-<<<<<<< HEAD
-        launch_snippet += get_launch_snippet(
+        launch_snippet = get_launch_snippet(
             mav_sys_id, vehicle_type, vehicle_base_port, init_script_path,
             ground_port=get_ground_control_port(color), autopilot=autopilot)
-=======
-        launch_snippet = get_launch_snippet(
-            mav_sys_id, vehicle_type, vehicle_base_port, init_script_path)
->>>>>>> 6d6b94da
 
         ros_master_port = 11311 + mav_sys_id
         env = {'ROS_MASTER_URI': 'http://localhost:%d' % ros_master_port}
