--- conflicted
+++ resolved
@@ -21,15 +21,7 @@
 sudo apt install python3-pyside ros-kinetic-gazebo-ros ros-kinetic-mavros ros-kinetic-opencv3 ros-kinetic-rqt ros-kinetic-xacro
 ```
 
-<<<<<<< HEAD
 ## Install SASC package
-=======
-## Install acs software
-
-**TODO to be written**
-
-## Install uctf package
->>>>>>> 6d6b94da
 
 Setup your computer to accept software from <http://packages.osrfoundation.org>:
 
