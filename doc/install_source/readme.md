# Build package from source

For this tutorial we will assume you are still using ROS and Gazebo from binary packages.
Therefore first follow the instructions from the section *Install dependencies* in the [Install binary packages](../install_binary/readme.md) documentation.

If you want to look into building any of them from source please follow their tutorials ([ROS](http://wiki.ros.org/kinetic/Installation/Source), [Gazebo](http://gazebosim.org/tutorials?tut=install_from_source)).

<<<<<<< HEAD
## Avoid conflicts with system-installed gazebo and related packages
=======
## Install acs software

### Payload

The payload is being compiled in a catkin workspace names `ws_payload`.
Clone the following repositories and then build the workspace with `catkin_make`:

* `autonomy-payload`
* `autopilot_bridge`

### Arbiter

Since the arbiter uses Python 3 we setup a virtual environment:

```console
mkdir venv3
pyvenv venv3
. venv3/bin/activate.sh
```

Then install the following Python packages into the venv using `python setup.py develop`:

* acs_lib
* acs_dashboards
* arbiter

You will likely need addition dependencies in the venv:

```console
pip install image netifaces pyqt5 urllib3 wheel
```

In order to avoid a dependency on `atcommander` you need to patch the file
`acs_lib/acs_network/acs_network_ground.py` and move the module level import of
`atcommander` to a local scope where it is being used.

## Build uctf package
>>>>>>> 6d6b94da

We have seen cases in which the build procedure described here can inadvertently cross-talk with a "regular" installation of gazebo and its support packages in `/usr`. We'll work on preventing that situation, but in the meantime we recommend avoiding it by removing any such packages from your system:
~~~
sudo apt-get remove gazebo* libignition* libsdformat*
~~~
If you experience mysterious segmentation faults, especially on startup, it's likely that the cause is cross-talk with your system-installed packages.

## Get the code

Create a place to work:
~~~
export SRC_SPACE=~/uctf-ardu/src
export INSTALL_SPACE=/opt/sasc-dev
mkdir -p ${SRC_SPACE}
~~~


Create a file `/tmp/gazebo_uctf.rosinstall` with this content:
~~~
- tar:
    local-name: gazebo
    uri: https://bitbucket.org/osrf/gazebo/get/594248df0a49.tar.gz
    version: osrf-gazebo-594248df0a49
- tar:
    local-name: gazebo_models
    uri: https://bitbucket.org/osrf/gazebo_models/get/ca17c6407082.tar.gz
    version: osrf-gazebo_models-ca17c6407082
- git:
    local-name: gazebo_ros_pkgs
    uri: git@github.com:ros-simulation/gazebo_ros_pkgs.git
    version: kinetic-devel
- hg:
    local-name: ign-math
    uri: https://bitbucket.org/ignitionrobotics/ign-math
    version: ign-math2
- hg:
    local-name: ign-msgs
    uri: https://bitbucket.org/ignitionrobotics/ign-msgs
    version: default
- hg:
    local-name: ign-tools
    uri: https://bitbucket.org/ignitionrobotics/ign-tools
    version: default
- hg:
    local-name: ign-tools
    uri: https://bitbucket.org/ignitionrobotics/ign-tools
    version: default
- hg:
    local-name: sdformat
    uri: https://bitbucket.org/osrf/sdformat
    version: default
- git:
    local-name: uctf
    uri: git@github.com:osrf/uctf
    version: master

~~~

If you're developing use this for gazebo instead of the tarball.
~~~
hg:
   local-name: gazebo
   uri: ssh://hg@bitbucket.org/osrf/gazebo
   version: ardupilot
~~~



Check out gazebo and get on the right branch:
~~~
rosinstall ${SRC_SPACE} /tmp/gazebo_uctf.rosinstall
~~~

Fetch package.xml files:
~~~
curl https://bitbucket.org/scpeters/unix-stuff/raw/master/package_xml/package_gazebo.xml > ${SRC_SPACE}/gazebo/package.xml
curl https://bitbucket.org/scpeters/unix-stuff/raw/master/package_xml/package_ign-math.xml > ${SRC_SPACE}/ign-math/package.xml
curl https://bitbucket.org/scpeters/unix-stuff/raw/master/package_xml/package_ign-msgs.xml > ${SRC_SPACE}/ign-msgs/package.xml
curl https://bitbucket.org/scpeters/unix-stuff/raw/master/package_xml/package_ign-tools.xml > ${SRC_SPACE}/ign-tools/package.xml
curl https://bitbucket.org/scpeters/unix-stuff/raw/master/package_xml/package_sdformat.xml > ${SRC_SPACE}/sdformat/package.xml
~~~

## Install prerequisites

~~~
. /opt/ros/kinetic/setup.bash
rosdep update
rosdep install --from-path ${SRC_SPACE} --ignore-src
~~~

Add some other dependencies
~~~
sudo apt-get install libxslt1-dev libqwt-dev python-future libignition-transport-dev
~~~

## Build the workspace

~~~
cd ${SRC_SPACE}/..
catkin config --init --extend /opt/ros/kinetic -i ${INSTALL_SPACE} --install --isolate-devel
sudo mkdir -p ${INSTALL_SPACE}
sudo chown -R $USER:$USER ${INSTALL_SPACE}
(cd ${SRC_SPACE}/uctf && git submodule update --init --recursive)
catkin build
ln -s ${SRC_SPACE}/gazebo_models ${INSTALL_SPACE}/share/gazebo_models
~~~

## Checkout Ardupilot

Check out ardupilot from a fork and get on the right branch:
~~~
cd ${SRC_SPACE}/..
git clone https://github.com/tfoote/ardupilot.git -b uctf-dev
cd ardupilot
~~~

### Build ArduPilot SITL

~~~
export INSTALL_SPACE=/opt/sasc-dev
cd ardupilot
./Tools/scripts/install-prereqs-ubuntu.sh
git submodule update --init --recursive
./waf configure --prefix=${INSTALL_SPACE}
./waf
./waf install
~~~

### Install mavproxy

You will need mavproxy installed from pip on your system.
~~~
pip install mavproxy --system --target=${INSTALL_SPACE}/lib/python/site-packages/ --install-option="--install-scripts=${INSTALL_SPACE}/bin"
~~~

## Terminal setup

To use this installation in each terminal instructed to open run the following commands.

~~~
export INSTALL_SPACE=/opt/sasc-dev
. ${INSTALL_SPACE}/setup.bash
. ${INSTALL_SPACE}/share/gazebo-8/setup.sh
. ${INSTALL_SPACE}/share/uctf/setup.sh
export GAZEBO_MODEL_PATH=$GAZEBO_MODEL_PATH:${INSTALL_SPACE}/share/gazebo_models
~~~

---

Next: [Run an example](../run_example/readme.md).<|MERGE_RESOLUTION|>--- conflicted
+++ resolved
@@ -5,47 +5,7 @@
 
 If you want to look into building any of them from source please follow their tutorials ([ROS](http://wiki.ros.org/kinetic/Installation/Source), [Gazebo](http://gazebosim.org/tutorials?tut=install_from_source)).
 
-<<<<<<< HEAD
 ## Avoid conflicts with system-installed gazebo and related packages
-=======
-## Install acs software
-
-### Payload
-
-The payload is being compiled in a catkin workspace names `ws_payload`.
-Clone the following repositories and then build the workspace with `catkin_make`:
-
-* `autonomy-payload`
-* `autopilot_bridge`
-
-### Arbiter
-
-Since the arbiter uses Python 3 we setup a virtual environment:
-
-```console
-mkdir venv3
-pyvenv venv3
-. venv3/bin/activate.sh
-```
-
-Then install the following Python packages into the venv using `python setup.py develop`:
-
-* acs_lib
-* acs_dashboards
-* arbiter
-
-You will likely need addition dependencies in the venv:
-
-```console
-pip install image netifaces pyqt5 urllib3 wheel
-```
-
-In order to avoid a dependency on `atcommander` you need to patch the file
-`acs_lib/acs_network/acs_network_ground.py` and move the module level import of
-`atcommander` to a local scope where it is being used.
-
-## Build uctf package
->>>>>>> 6d6b94da
 
 We have seen cases in which the build procedure described here can inadvertently cross-talk with a "regular" installation of gazebo and its support packages in `/usr`. We'll work on preventing that situation, but in the meantime we recommend avoiding it by removing any such packages from your system:
 ~~~
@@ -104,6 +64,15 @@
 
 ~~~
 
+### Payload
+
+The payload is being compiled in a catkin workspace names `ws_payload`.
+Clone the following repositories and then build the workspace with `catkin_make`:
+
+* `autonomy-payload`
+* `autopilot_bridge`
+
+### Gazebo
 If you're developing use this for gazebo instead of the tarball.
 ~~~
 hg:
@@ -181,6 +150,34 @@
 pip install mavproxy --system --target=${INSTALL_SPACE}/lib/python/site-packages/ --install-option="--install-scripts=${INSTALL_SPACE}/bin"
 ~~~
 
+### Arbiter
+
+Since the arbiter uses Python 3 we setup a virtual environment:
+
+#### Python 3 venv
+
+```console
+cd ${INSTALL_SPACE}
+mkdir venv3
+pyvenv venv3
+. venv3/bin/activate
+pip install wheel
+pip install image netifaces pyqt5 urllib3
+```
+
+Install the following packages into the venv too: 
+
+* acs_lib
+* acs_dashboards
+* arbiter
+
+#### Patch acs_lib
+
+In order to avoid a dependency on `atcommander` you need to patch the file
+`acs_lib/acs_network/acs_network_ground.py` and move the module level import of
+`atcommander` to a local scope where it is being used.
+
+
 ## Terminal setup
 
 To use this installation in each terminal instructed to open run the following commands.
